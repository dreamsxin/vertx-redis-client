<?xml version="1.0"?>
<!--
  ~ Copyright (c) 2011-2014 The original author or authors
  ~
  ~  All rights reserved. This program and the accompanying materials
  ~  are made available under the terms of the Eclipse Public License v1.0
  ~  and Apache License v2.0 which accompanies this distribution.
  ~
  ~      The Eclipse Public License is available at
  ~      http://www.eclipse.org/legal/epl-v10.html
  ~
  ~      The Apache License v2.0 is available at
  ~      http://www.opensource.org/licenses/apache2.0.php
  ~
  ~  You may elect to redistribute this code under either of these licenses.
  --><project xmlns="http://maven.apache.org/POM/4.0.0" xmlns:xsi="http://www.w3.org/2001/XMLSchema-instance" xsi:schemaLocation="http://maven.apache.org/POM/4.0.0 http://maven.apache.org/xsd/maven-4.0.0.xsd">

  <modelVersion>4.0.0</modelVersion>

  <parent>
    <groupId>io.vertx</groupId>
    <artifactId>vertx-ext-parent</artifactId>
    <version>34</version>
  </parent>

  <artifactId>vertx-redis-client</artifactId>
<<<<<<< HEAD
  <version>3.7.0-SNAPSHOT</version>
=======
  <version>4.0.0-SNAPSHOT</version>
>>>>>>> 6de52f21

  <name>Vert.x Redis Client</name>

  <properties>
<<<<<<< HEAD
    <stack.version>3.7.0-SNAPSHOT</stack.version>
=======
    <stack.version>4.0.0-SNAPSHOT</stack.version>
>>>>>>> 6de52f21
  </properties>

  <!--
  Tests uses embedded Redis by default in the test framework, however it is possible to use
  an existing Redis server by specifying the host and/or port system properties, for instance:
  % mvn test -Dhost=.... -Dport=....
  -->

  <dependencyManagement>
    <dependencies>
      <dependency>
        <groupId>io.vertx</groupId>
        <artifactId>vertx-dependencies</artifactId>
        <version>${stack.version}</version>
        <type>pom</type>
        <scope>import</scope>
      </dependency>
    </dependencies>
  </dependencyManagement>

  <dependencies>

    <dependency>
      <groupId>io.vertx</groupId>
      <artifactId>vertx-core</artifactId>
    </dependency>

    <dependency>
      <groupId>io.vertx</groupId>
      <artifactId>vertx-codegen</artifactId>
      <optional>true</optional>
    </dependency>
    <dependency>
      <groupId>io.vertx</groupId>
      <artifactId>vertx-docgen</artifactId>
      <optional>true</optional>
    </dependency>
    <dependency>
      <groupId>io.vertx</groupId>
      <artifactId>vertx-core</artifactId>
      <type>test-jar</type>
      <scope>test</scope>
    </dependency>
    <dependency>
      <groupId>io.vertx</groupId>
      <artifactId>vertx-unit</artifactId>
      <scope>test</scope>
    </dependency>
    <dependency>
      <groupId>junit</groupId>
      <artifactId>junit</artifactId>
      <scope>test</scope>
      <version>4.12</version>
    </dependency>

  </dependencies>

  <build>

    <plugins>

      <plugin>
        <groupId>org.apache.maven.plugins</groupId>
        <artifactId>maven-jar-plugin</artifactId>
        <configuration>
          <archive>
            <manifestFile>${project.build.outputDirectory}/META-INF/MANIFEST.MF</manifestFile>
          </archive>
        </configuration>
      </plugin>

      <plugin>
        <groupId>biz.aQute.bnd</groupId>
        <artifactId>bnd-maven-plugin</artifactId>
        <version>3.2.0</version>

        <executions>
          <execution>
            <id>default-bnd-process</id>
            <goals>
              <goal>bnd-process</goal>
            </goals>
          </execution>
        </executions>
        <configuration>
          <bnd><![CDATA[
          Import-Package: \
            groovy.lang.*;resolution:=optional,\
            org.codehaus.groovy.*;resolution:=optional,\
            kotlin.*;resolution:=optional,\
            io.vertx.groovy.*;resolution:=optional,\
            io.vertx.ext.auth.*;resolution:=optional,\
            io.vertx.lang.rxjava.*;resolution:=optional,\
            io.vertx.lang.groovy.*;resolution:=optional,\
            io.vertx.codegen.annotations;resolution:=optional,\
            io.vertx.rx.java;resolution:=optional,\
            io.vertx.rxjava.core.*;resolution:=optional,\
            io.vertx.rxjava.ext.auth.*;resolution:=optional,\
            rx.*;resolution:=optional,\
            *
          -exportcontents: !*impl, !examples, *
          ]]></bnd>
        </configuration>
      </plugin>
    </plugins>
  </build>
</project><|MERGE_RESOLUTION|>--- conflicted
+++ resolved
@@ -24,20 +24,12 @@
   </parent>
 
   <artifactId>vertx-redis-client</artifactId>
-<<<<<<< HEAD
   <version>3.7.0-SNAPSHOT</version>
-=======
-  <version>4.0.0-SNAPSHOT</version>
->>>>>>> 6de52f21
 
   <name>Vert.x Redis Client</name>
 
   <properties>
-<<<<<<< HEAD
     <stack.version>3.7.0-SNAPSHOT</stack.version>
-=======
-    <stack.version>4.0.0-SNAPSHOT</stack.version>
->>>>>>> 6de52f21
   </properties>
 
   <!--
